/-
Copyright (c) 2018 Johannes Hölzl. All rights reserved.
Released under Apache 2.0 license as described in the file LICENSE.
Authors: Johannes Hölzl, Callum Sutton
-/

import data.equiv.basic algebra.field

/-!
# equivs in the algebraic hierarchy

In the first part there are theorems of the following
form: if `α` has a group structure and `α ≃ β` then `β` has a group structure, and
similarly for monoids, semigroups, rings, integral domains, fields and so on.

In the second part there are extensions of `equiv` called `add_equiv`,
`mul_equiv`, and `ring_equiv`, which are datatypes representing
isomorphisms of add_monoids/add_groups, monoids/groups and rings. We
also introduce the corresponding groups of automorphisms `add_aut`,
`mul_aut`, and `ring_aut`.

## Notations

The extended equivs all have coercions to functions, and the coercions are the canonical
notation when treating the isomorphisms as maps.

## Implementation notes

The fields for `mul_equiv`, `add_equiv`, and `ring_equiv` now avoid
the unbundled `is_mul_hom` and `is_add_hom`, as these are deprecated.

Definition of multiplication in the groups of automorphisms agrees
with function composition, multiplication in `equiv.perm`, and
multiplication in `category_theory.End`, not with
`category_theory.comp`.

## Tags

equiv, mul_equiv, add_equiv, ring_equiv, mul_aut, add_aut, ring_aut
-/

universes u v w x
variables {α : Type u} {β : Type v} {γ : Type w} {δ : Type x}

namespace equiv

section group
variables [group α]

@[to_additive]
protected def mul_left (a : α) : α ≃ α :=
{ to_fun    := λx, a * x,
  inv_fun   := λx, a⁻¹ * x,
  left_inv  := assume x, show a⁻¹ * (a * x) = x, from inv_mul_cancel_left a x,
  right_inv := assume x, show a * (a⁻¹ * x) = x, from mul_inv_cancel_left a x }

@[to_additive]
protected def mul_right (a : α) : α ≃ α :=
{ to_fun    := λx, x * a,
  inv_fun   := λx, x * a⁻¹,
  left_inv  := assume x, show (x * a) * a⁻¹ = x, from mul_inv_cancel_right x a,
  right_inv := assume x, show (x * a⁻¹) * a = x, from inv_mul_cancel_right x a }

@[to_additive]
protected def inv (α) [group α] : α ≃ α :=
{ to_fun    := λa, a⁻¹,
  inv_fun   := λa, a⁻¹,
  left_inv  := assume a, inv_inv a,
  right_inv := assume a, inv_inv a }

end group

section field

variables (α) [field α]

def units_equiv_ne_zero : units α ≃ {a : α | a ≠ 0} :=
⟨λ a, ⟨a.1, units.ne_zero _⟩, λ a, units.mk0 _ a.2, λ ⟨_, _, _, _⟩, units.ext rfl, λ ⟨_, _⟩, rfl⟩

variable {α}

@[simp] lemma coe_units_equiv_ne_zero (a : units α) :
  ((units_equiv_ne_zero α a) : α) = a := rfl

end field

section instances

variables (e : α ≃ β)

protected def has_zero [has_zero β] : has_zero α := ⟨e.symm 0⟩
lemma zero_def [has_zero β] : @has_zero.zero _ (equiv.has_zero e) = e.symm 0 := rfl

protected def has_one [has_one β] : has_one α := ⟨e.symm 1⟩
lemma one_def [has_one β] : @has_one.one _ (equiv.has_one e) = e.symm 1 := rfl

protected def has_mul [has_mul β] : has_mul α := ⟨λ x y, e.symm (e x * e y)⟩
lemma mul_def [has_mul β] (x y : α) :
  @has_mul.mul _ (equiv.has_mul e) x y = e.symm (e x * e y) := rfl

protected def has_add [has_add β] : has_add α := ⟨λ x y, e.symm (e x + e y)⟩
lemma add_def [has_add β] (x y : α) :
  @has_add.add _ (equiv.has_add e) x y = e.symm (e x + e y) := rfl

protected def has_inv [has_inv β] : has_inv α := ⟨λ x, e.symm (e x)⁻¹⟩
lemma inv_def [has_inv β] (x : α) : @has_inv.inv _ (equiv.has_inv e) x = e.symm (e x)⁻¹ := rfl

protected def has_neg [has_neg β] : has_neg α := ⟨λ x, e.symm (-e x)⟩
lemma neg_def [has_neg β] (x : α) : @has_neg.neg _ (equiv.has_neg e) x = e.symm (-e x) := rfl

protected def semigroup [semigroup β] : semigroup α :=
{ mul_assoc := by simp [mul_def, mul_assoc],
  ..equiv.has_mul e }

protected def comm_semigroup [comm_semigroup β] : comm_semigroup α :=
{ mul_comm := by simp [mul_def, mul_comm],
  ..equiv.semigroup e }

protected def monoid [monoid β] : monoid α :=
{ one_mul := by simp [mul_def, one_def],
  mul_one := by simp [mul_def, one_def],
  ..equiv.semigroup e,
  ..equiv.has_one e }

protected def comm_monoid [comm_monoid β] : comm_monoid α :=
{ ..equiv.comm_semigroup e,
  ..equiv.monoid e }

protected def group [group β] : group α :=
{ mul_left_inv := by simp [mul_def, inv_def, one_def],
  ..equiv.monoid e,
  ..equiv.has_inv e }

protected def comm_group [comm_group β] : comm_group α :=
{ ..equiv.group e,
  ..equiv.comm_semigroup e }

protected def add_semigroup [add_semigroup β] : add_semigroup α :=
@additive.add_semigroup _ (@equiv.semigroup _ _ e multiplicative.semigroup)

protected def add_comm_semigroup [add_comm_semigroup β] : add_comm_semigroup α :=
@additive.add_comm_semigroup _ (@equiv.comm_semigroup _ _ e multiplicative.comm_semigroup)

protected def add_monoid [add_monoid β] : add_monoid α :=
@additive.add_monoid _ (@equiv.monoid _ _ e multiplicative.monoid)

protected def add_comm_monoid [add_comm_monoid β] : add_comm_monoid α :=
@additive.add_comm_monoid _ (@equiv.comm_monoid _ _ e multiplicative.comm_monoid)

protected def add_group [add_group β] : add_group α :=
@additive.add_group _ (@equiv.group _ _ e multiplicative.group)

protected def add_comm_group [add_comm_group β] : add_comm_group α :=
@additive.add_comm_group _ (@equiv.comm_group _ _ e multiplicative.comm_group)

protected def semiring [semiring β] : semiring α :=
{ right_distrib := by simp [mul_def, add_def, add_mul],
  left_distrib := by simp [mul_def, add_def, mul_add],
  zero_mul := by simp [mul_def, zero_def],
  mul_zero := by simp [mul_def, zero_def],
  ..equiv.has_zero e,
  ..equiv.has_mul e,
  ..equiv.has_add e,
  ..equiv.monoid e,
  ..equiv.add_comm_monoid e }

protected def comm_semiring [comm_semiring β] : comm_semiring α :=
{ ..equiv.semiring e,
  ..equiv.comm_monoid e }

protected def ring [ring β] : ring α :=
{ ..equiv.semiring e,
  ..equiv.add_comm_group e }

protected def comm_ring [comm_ring β] : comm_ring α :=
{ ..equiv.comm_monoid e,
  ..equiv.ring e }

protected def zero_ne_one_class [zero_ne_one_class β] : zero_ne_one_class α :=
{ zero_ne_one := by simp [zero_def, one_def],
  ..equiv.has_zero e,
  ..equiv.has_one e }

protected def nonzero_comm_ring [nonzero_comm_ring β] : nonzero_comm_ring α :=
{ ..equiv.zero_ne_one_class e,
  ..equiv.comm_ring e }

protected def domain [domain β] : domain α :=
{ eq_zero_or_eq_zero_of_mul_eq_zero := by simp [mul_def, zero_def, equiv.eq_symm_apply],
  ..equiv.has_zero e,
  ..equiv.zero_ne_one_class e,
  ..equiv.has_mul e,
  ..equiv.ring e }

protected def integral_domain [integral_domain β] : integral_domain α :=
{ ..equiv.domain e,
  ..equiv.nonzero_comm_ring e }

protected def division_ring [division_ring β] : division_ring α :=
{ inv_mul_cancel := λ _,
    by simp [mul_def, inv_def, zero_def, one_def, (equiv.symm_apply_eq _).symm];
      exact inv_mul_cancel,
  mul_inv_cancel := λ _,
    by simp [mul_def, inv_def, zero_def, one_def, (equiv.symm_apply_eq _).symm];
      exact mul_inv_cancel,
  ..equiv.has_zero e,
  ..equiv.has_one e,
  ..equiv.domain e,
  ..equiv.has_inv e }

protected def field [field β] : field α :=
{ ..equiv.integral_domain e,
  ..equiv.division_ring e }

protected def discrete_field [discrete_field β] : discrete_field α :=
{ has_decidable_eq := equiv.decidable_eq e,
  inv_zero := by simp [mul_def, inv_def, zero_def],
  ..equiv.has_mul e,
  ..equiv.has_inv e,
  ..equiv.has_zero e,
  ..equiv.field e }

end instances
end equiv

set_option old_structure_cmd true

/-- add_equiv α β is the type of an equiv α ≃ β which preserves addition. -/
structure add_equiv (α β : Type*) [has_add α] [has_add β] extends α ≃ β :=
(map_add' : ∀ x y : α, to_fun (x + y) = to_fun x + to_fun y)

/-- `mul_equiv α β` is the type of an equiv `α ≃ β` which preserves multiplication. -/
@[to_additive "`add_equiv α β` is the type of an equiv `α ≃ β` which preserves addition."]
structure mul_equiv (α β : Type*) [has_mul α] [has_mul β] extends α ≃ β :=
(map_mul' : ∀ x y : α, to_fun (x * y) = to_fun x * to_fun y)

infix ` ≃* `:25 := mul_equiv
infix ` ≃+ `:25 := add_equiv

namespace mul_equiv

@[to_additive]
instance {α β} [has_mul α] [has_mul β] : has_coe_to_fun (α ≃* β) := ⟨_, mul_equiv.to_fun⟩

variables [has_mul α] [has_mul β] [has_mul γ]

/-- A multiplicative isomorphism preserves multiplication (canonical form). -/
@[to_additive]
lemma map_mul (f : α ≃* β) :  ∀ x y : α, f (x * y) = f x * f y := f.map_mul'

/-- A multiplicative isomorphism preserves multiplication (deprecated). -/
@[to_additive]
instance (h : α ≃* β) : is_mul_hom h := ⟨h.map_mul⟩

/-- Makes a multiplicative isomorphism from a bijection which preserves multiplication. -/
@[to_additive]
def mk' (f : α ≃ β) (h : ∀ x y, f (x * y) = f x * f y) : α ≃* β :=
⟨f.1, f.2, f.3, f.4, h⟩

/-- The identity map is a multiplicative isomorphism. -/
@[refl, to_additive]
def refl (α : Type*) [has_mul α] : α ≃* α :=
{ map_mul' := λ _ _,rfl,
..equiv.refl _}

/-- The inverse of an isomorphism is an isomorphism. -/
@[symm, to_additive]
def symm (h : α ≃* β) : β ≃* α :=
{ map_mul' := λ n₁ n₂, function.injective_of_left_inverse h.left_inv begin
    show h.to_equiv (h.to_equiv.symm (n₁ * n₂)) =
      h ((h.to_equiv.symm n₁) * (h.to_equiv.symm n₂)),
   rw h.map_mul,
   show _ = h.to_equiv (_) * h.to_equiv (_),
   rw [h.to_equiv.apply_symm_apply, h.to_equiv.apply_symm_apply, h.to_equiv.apply_symm_apply], end,
  ..h.to_equiv.symm}

@[simp, to_additive]
theorem to_equiv_symm (f : α ≃* β) : f.symm.to_equiv = f.to_equiv.symm := rfl

/-- Transitivity of multiplication-preserving isomorphisms -/
@[trans, to_additive]
def trans (h1 : α ≃* β) (h2 : β ≃* γ) : (α ≃* γ) :=
{ map_mul' := λ x y, show h2 (h1 (x * y)) = h2 (h1 x) * h2 (h1 y),
    by rw [h1.map_mul, h2.map_mul],
  ..h1.to_equiv.trans h2.to_equiv }

/-- e.right_inv in canonical form -/
@[simp, to_additive]
lemma apply_symm_apply (e : α ≃* β) : ∀ (y : β), e (e.symm y) = y :=
e.to_equiv.apply_symm_apply

/-- e.left_inv in canonical form -/
@[simp, to_additive]
lemma symm_apply_apply (e : α ≃* β) : ∀ (x : α), e.symm (e x) = x :=
equiv.symm_apply_apply (e.to_equiv)

/-- a multiplicative equiv of monoids sends 1 to 1 (and is hence a monoid isomorphism) -/
@[simp, to_additive]
lemma map_one {α β} [monoid α] [monoid β] (h : α ≃* β) : h 1 = 1 :=
by rw [←mul_one (h 1), ←h.apply_symm_apply 1, ←h.map_mul, one_mul]

@[to_additive]
lemma map_eq_one_iff {α β} [monoid α] [monoid β] (h : α ≃* β) (x : α) :
  h x = 1 ↔ x = 1 :=
h.map_one ▸ h.to_equiv.apply_eq_iff_eq x 1

@[to_additive]
lemma map_ne_one_iff {α β} [monoid α] [monoid β] (h : α ≃* β) (x : α) :
  h x ≠ 1 ↔ x ≠ 1 :=
⟨mt (h.map_eq_one_iff x).2, mt (h.map_eq_one_iff x).1⟩

/--
Extract the forward direction of a multiplicative equivalence
as a multiplication preserving function.
-/
@[to_additive to_add_monoid_hom]
def to_monoid_hom {α β} [monoid α] [monoid β] (h : α ≃* β) : (α →* β) :=
{ to_fun := h,
  map_mul' := h.map_mul,
  map_one' := h.map_one }

@[simp, to_additive]
lemma to_monoid_hom_apply_symm_to_monoid_hom_apply {α β} [monoid α] [monoid β] (e : α ≃* β) :
  ∀ (y : β), e.to_monoid_hom (e.symm.to_monoid_hom y) = y :=
e.to_equiv.apply_symm_apply

@[simp, to_additive]
lemma symm_to_monoid_hom_apply_to_monoid_hom_apply {α β} [monoid α] [monoid β] (e : α ≃* β) :
  ∀ (x : α), e.symm.to_monoid_hom (e.to_monoid_hom x) = x :=
equiv.symm_apply_apply (e.to_equiv)

/-- A multiplicative equivalence of groups preserves inversion. -/
@[to_additive]
lemma map_inv {α β} [group α] [group β] (h : α ≃* β) (x : α) : h x⁻¹ = (h x)⁻¹ :=
h.to_monoid_hom.map_inv x

/-- A multiplicative bijection between two monoids is a monoid hom
  (deprecated -- use to_monoid_hom). -/
@[to_additive is_add_monoid_hom]
instance is_monoid_hom {α β} [monoid α] [monoid β] (h : α ≃* β) : is_monoid_hom h :=
⟨h.map_one⟩

/-- A multiplicative bijection between two groups is a group hom
  (deprecated -- use to_monoid_hom). -/
@[to_additive is_add_group_hom]
instance is_group_hom {α β} [group α] [group β] (h : α ≃* β) :
  is_group_hom h := { map_mul := h.map_mul }

/-- Two multiplicative isomorphisms agree if they are defined by the
    same underlying function. -/
@[ext, to_additive
  "Two additive isomorphisms agree if they are defined by the same underlying function."]
lemma ext {α β : Type*} [has_mul α] [has_mul β]
  {f g : mul_equiv α β} (h : ∀ x, f x = g x) : f = g :=
begin
  have h₁ := equiv.ext f.to_equiv g.to_equiv h,
  cases f, cases g, congr,
  { exact (funext h) },
  { exact congr_arg equiv.inv_fun h₁ }
end

attribute [ext] add_equiv.ext

end mul_equiv

/-- An additive equivalence of additive groups preserves subtraction. -/
lemma add_equiv.map_sub {α β} [add_group α] [add_group β] (h : α ≃+ β) (x y : α) :
  h (x - y) = h x - h y :=
h.to_add_monoid_hom.map_sub x y


/-- The group of multiplicative automorphisms. -/
@[to_additive "The group of additive automorphisms."]
def mul_aut (α : Type u) [has_mul α] := α ≃* α

namespace mul_aut

variables (α) [has_mul α]

/--
The group operation on multiplicative automorphisms is defined by
`λ g h, mul_equiv.trans h g`.
This means that multiplication agrees with composition, `(g*h)(x) = g (h x)`.
-/
instance : group (mul_aut α) :=
by refine_struct
{ mul := λ g h, mul_equiv.trans h g,
  one := mul_equiv.refl α,
  inv := mul_equiv.symm };
intros; ext; try { refl }; apply equiv.left_inv

/-- Monoid hom from the group of multiplicative automorphisms to the group of permutations. -/
def to_perm : mul_aut α →* equiv.perm α :=
by refine_struct { to_fun := mul_equiv.to_equiv }; intros; refl

end mul_aut

namespace add_aut

variables (α) [has_add α]

/--
The group operation on additive automorphisms is defined by
`λ g h, mul_equiv.trans h g`.
This means that multiplication agrees with composition, `(g*h)(x) = g (h x)`.
-/
instance group : group (add_aut α) :=
by refine_struct
{ mul := λ g h, add_equiv.trans h g,
  one := add_equiv.refl α,
  inv := add_equiv.symm };
intros; ext; try { refl }; apply equiv.left_inv

/-- Monoid hom from the group of multiplicative automorphisms to the group of permutations. -/
def to_perm : add_aut α →* equiv.perm α :=
by refine_struct { to_fun := add_equiv.to_equiv }; intros; refl

end add_aut

/-- A group is isomorphic to its group of units. -/
def to_units (α) [group α] : α ≃* units α :=
{ to_fun := λ x, ⟨x, x⁻¹, mul_inv_self _, inv_mul_self _⟩,
  inv_fun := coe,
  left_inv := λ x, rfl,
  right_inv := λ u, units.ext rfl,
  map_mul' := λ x y, units.ext rfl }

namespace units

variables [monoid α] [monoid β] [monoid γ]
(f : α → β) (g : β → γ) [is_monoid_hom f] [is_monoid_hom g]

def map_equiv (h : α ≃* β) : units α ≃* units β :=
{ inv_fun := map h.symm.to_monoid_hom,
  left_inv := λ u, ext $ h.left_inv u,
  right_inv := λ u, ext $ h.right_inv u,
  .. map h.to_monoid_hom }

end units

/- (semi)ring equivalence. -/
structure ring_equiv (α β : Type*) [has_mul α] [has_add α] [has_mul β] [has_add β]
  extends α ≃ β, α ≃* β, α ≃+ β

infix ` ≃+* `:25 := ring_equiv

namespace ring_equiv

section basic

variables [has_mul α] [has_add α] [has_mul β] [has_add β] [has_mul γ] [has_add γ]

instance : has_coe_to_fun (α ≃+* β) := ⟨_, ring_equiv.to_fun⟩

instance has_coe_to_mul_equiv : has_coe (α ≃+* β) (α ≃* β) := ⟨ring_equiv.to_mul_equiv⟩

instance has_coe_to_add_equiv : has_coe (α ≃+* β) (α ≃+ β) := ⟨ring_equiv.to_add_equiv⟩

@[squash_cast] lemma coe_mul_equiv (f : α ≃+* β) (a : α) :
  (f : α ≃* β) a = f a := rfl

@[squash_cast] lemma coe_add_equiv (f : α ≃+* β) (a : α) :
  (f : α ≃+ β) a = f a := rfl

variable (α)

/-- The identity map is a ring isomorphism. -/
@[refl] protected def refl : α ≃+* α := { .. mul_equiv.refl α, .. add_equiv.refl α }

variables {α}

/-- The inverse of a ring isomorphism is a ring isomorphis. -/
@[symm] protected def symm (e : α ≃+* β) : β ≃+* α :=
{ .. e.to_mul_equiv.symm, .. e.to_add_equiv.symm }

/-- Transitivity of `ring_equiv`. -/
@[trans] protected def trans (e₁ : α ≃+* β) (e₂ : β ≃+* γ) : α ≃+* γ :=
{ .. (e₁.to_mul_equiv.trans e₂.to_mul_equiv), .. (e₁.to_add_equiv.trans e₂.to_add_equiv) }

@[simp] lemma apply_symm_apply (e : α ≃+* β) : ∀ x, e (e.symm x) = x := e.to_equiv.apply_symm_apply
@[simp] lemma symm_apply_apply (e : α ≃+* β) : ∀ x, e.symm (e x) = x := e.to_equiv.symm_apply_apply

lemma image_eq_preimage (e : α ≃+* β) (s : set α) : e '' s = e.symm ⁻¹' s :=
e.to_equiv.image_eq_preimage s

end basic

section

variables [semiring α] [semiring β] (f : α ≃+* β) (x y : α)

/-- A ring isomorphism preserves multiplication. -/
lemma map_mul : f (x * y) = f x * f y := f.map_mul' x y

/-- A ring isomorphism sends one to one. -/
lemma map_one : f 1 = 1 := (f : α ≃* β).map_one

/-- A ring isomorphism preserves addition. -/
lemma map_add : f (x + y) = f x + f y := f.map_add' x y

/-- A ring isomorphism sends zero to zero. -/
lemma map_zero : f 0 = 0 := (f : α ≃+ β).map_zero

end

section

variables [ring α] [ring β] (f : α ≃+* β) (x y : α)

lemma map_neg : f (-x) = -f x := (f : α ≃+ β).map_neg x

lemma map_sub : f (x - y) = f x - f y := (f : α ≃+ β).map_sub x y

lemma map_neg_one : f (-1) = -1 := f.map_one ▸ f.map_neg 1

end

section semiring_hom

variables [semiring α] [semiring β]

/-- Reinterpret a ring equivalence as a ring homomorphism. -/
def to_ring_hom (e : α ≃+* β) : α →+* β :=
{ .. e.to_mul_equiv.to_monoid_hom, .. e.to_add_equiv.to_add_monoid_hom }

/-- Reinterpret a ring equivalence as a monoid homomorphism. -/
<<<<<<< HEAD
def to_monoid_hom (e : α ≃+* β) : α →* β := e.to_ring_hom.to_monoid_hom

/-- Reinterpret a ring equivalence as an add_monoid homomorphism. -/
def to_add_monoid_hom (e : α ≃+* β) : α →+ β := e.to_ring_hom.to_add_monoid_hom
=======
abbreviation to_monoid_hom (e : α ≃+* β) : α →* β := e.to_ring_hom.to_monoid_hom

/-- Reinterpret a ring equivalence as an `add_monoid` homomorphism. -/
abbreviation to_add_monoid_hom (e : α ≃+* β) : α →+ β := e.to_ring_hom.to_add_monoid_hom
>>>>>>> 6fbf9f77

/-- Interpret an equivalence `f : α ≃ β` as a ring equivalence `α ≃+* β`. -/
def of (e : α ≃ β) [is_semiring_hom e] : α ≃+* β :=
{ .. e, .. monoid_hom.of e, .. add_monoid_hom.of e }

instance (e : α ≃+* β) : is_semiring_hom e := e.to_ring_hom.is_semiring_hom

<<<<<<< HEAD
def is_ring_hom_of_mul_equiv {R : Type*} {S : Type*} [ring R] [ring S]
  (h : R ≃* S) (H: ∀ x y : R, h (x + y) = h x + h y) : is_ring_hom h :=
@ring_hom.is_ring_hom _ _ _ _ $ ring_hom.mk' h.to_monoid_hom H

def of_mul_equiv {R : Type*} {S : Type*} [ring R] [ring S] (h : R ≃* S)
  (H: ∀ x y : R, h (x + y) = h x + h y) : R ≃+* S :=
{..h.to_equiv, ..h, ..add_equiv.mk' h.to_equiv H }
=======
@[simp]
lemma to_ring_hom_apply_symm_to_ring_hom_apply {α β} [semiring α] [semiring β] (e : α ≃+* β) :
  ∀ (y : β), e.to_ring_hom (e.symm.to_ring_hom y) = y :=
e.to_equiv.apply_symm_apply

@[simp]
lemma symm_to_ring_hom_apply_to_ring_hom_apply {α β} [semiring α] [semiring β] (e : α ≃+* β) :
  ∀ (x : α), e.symm.to_ring_hom (e.to_ring_hom x) = x :=
equiv.symm_apply_apply (e.to_equiv)
>>>>>>> 6fbf9f77

end semiring_hom

end ring_equiv

namespace mul_equiv

/-- Gives an `is_semiring_hom` instance from a `mul_equiv` of semirings that preserves addition. -/
protected lemma to_semiring_hom {R : Type*} {S : Type*} [semiring R] [semiring S]
  (h : R ≃* S) (H : ∀ x y : R, h (x + y) = h x + h y) : is_semiring_hom h :=
⟨add_equiv.map_zero $ add_equiv.mk' h.to_equiv H, h.map_one, H, h.5⟩

/-- Gives a `ring_equiv` from a `mul_equiv` preserving addition.-/
def to_ring_equiv {R : Type*} {S : Type*} [has_add R] [has_add S] [has_mul R] [has_mul S]
  (h : R ≃* S) (H : ∀ x y : R, h (x + y) = h x + h y) : R ≃+* S :=
{..h.to_equiv, ..h, ..add_equiv.mk' h.to_equiv H }

end mul_equiv

namespace add_equiv

/-- Gives an `is_semiring_hom` instance from a `mul_equiv` of semirings that preserves addition. -/
protected lemma to_semiring_hom {R : Type*} {S : Type*} [semiring R] [semiring S]
  (h : R ≃+ S) (H : ∀ x y : R, h (x * y) = h x * h y) : is_semiring_hom h :=
⟨h.map_zero, mul_equiv.map_one $ mul_equiv.mk' h.to_equiv H, h.5, H⟩

end add_equiv

namespace ring_equiv

section ring_hom

variables [ring α] [ring β]

/-- Interpret an equivalence `f : α ≃ β` as a ring equivalence `α ≃+* β`. -/
def of' (e : α ≃ β) [is_ring_hom e] : α ≃+* β :=
{ .. e, .. monoid_hom.of e, .. add_monoid_hom.of e }

instance (e : α ≃+* β) : is_ring_hom e := e.to_ring_hom.is_ring_hom

end ring_hom

/-- Two ring isomorphisms agree if they are defined by the
    same underlying function. -/
@[ext] lemma ext {R S : Type*} [has_mul R] [has_add R] [has_mul S] [has_add S]
  {f g : R ≃+* S} (h : ∀ x, f x = g x) : f = g :=
begin
  have h₁ := equiv.ext f.to_equiv g.to_equiv h,
  cases f, cases g, congr,
  { exact (funext h) },
  { exact congr_arg equiv.inv_fun h₁ }
end

end ring_equiv

/-- The group of ring automorphisms. -/
def ring_aut (R : Type u) [has_mul R] [has_add R] := ring_equiv R R

namespace ring_aut

variables (R : Type u) [has_mul R] [has_add R]

/--
The group operation on automorphisms of a ring is defined by
λ g h, ring_equiv.trans h g.
This means that multiplication agrees with composition, (g*h)(x) = g (h x) .
-/
instance : group (ring_aut R) :=
by refine_struct
{ mul := λ g h, ring_equiv.trans h g,
  one := ring_equiv.refl R,
  inv := ring_equiv.symm };
intros; ext; try { refl }; apply equiv.left_inv

/-- Monoid homomorphism from ring automorphisms to additive automorphisms. -/
def to_add_aut : ring_aut R →* add_aut R :=
by refine_struct { to_fun := ring_equiv.to_add_equiv }; intros; refl

/-- Monoid homomorphism from ring automorphisms to multiplicative automorphisms. -/
def to_mul_aut : ring_aut R →* mul_aut R :=
by refine_struct { to_fun := ring_equiv.to_mul_equiv }; intros; refl

/-- Monoid homomorphism from ring automorphisms to permutations. -/
def to_perm : ring_aut R →* equiv.perm R :=
by refine_struct { to_fun := ring_equiv.to_equiv }; intros; refl

end ring_aut<|MERGE_RESOLUTION|>--- conflicted
+++ resolved
@@ -524,17 +524,10 @@
 { .. e.to_mul_equiv.to_monoid_hom, .. e.to_add_equiv.to_add_monoid_hom }
 
 /-- Reinterpret a ring equivalence as a monoid homomorphism. -/
-<<<<<<< HEAD
-def to_monoid_hom (e : α ≃+* β) : α →* β := e.to_ring_hom.to_monoid_hom
-
-/-- Reinterpret a ring equivalence as an add_monoid homomorphism. -/
-def to_add_monoid_hom (e : α ≃+* β) : α →+ β := e.to_ring_hom.to_add_monoid_hom
-=======
 abbreviation to_monoid_hom (e : α ≃+* β) : α →* β := e.to_ring_hom.to_monoid_hom
 
 /-- Reinterpret a ring equivalence as an `add_monoid` homomorphism. -/
 abbreviation to_add_monoid_hom (e : α ≃+* β) : α →+ β := e.to_ring_hom.to_add_monoid_hom
->>>>>>> 6fbf9f77
 
 /-- Interpret an equivalence `f : α ≃ β` as a ring equivalence `α ≃+* β`. -/
 def of (e : α ≃ β) [is_semiring_hom e] : α ≃+* β :=
@@ -542,15 +535,6 @@
 
 instance (e : α ≃+* β) : is_semiring_hom e := e.to_ring_hom.is_semiring_hom
 
-<<<<<<< HEAD
-def is_ring_hom_of_mul_equiv {R : Type*} {S : Type*} [ring R] [ring S]
-  (h : R ≃* S) (H: ∀ x y : R, h (x + y) = h x + h y) : is_ring_hom h :=
-@ring_hom.is_ring_hom _ _ _ _ $ ring_hom.mk' h.to_monoid_hom H
-
-def of_mul_equiv {R : Type*} {S : Type*} [ring R] [ring S] (h : R ≃* S)
-  (H: ∀ x y : R, h (x + y) = h x + h y) : R ≃+* S :=
-{..h.to_equiv, ..h, ..add_equiv.mk' h.to_equiv H }
-=======
 @[simp]
 lemma to_ring_hom_apply_symm_to_ring_hom_apply {α β} [semiring α] [semiring β] (e : α ≃+* β) :
   ∀ (y : β), e.to_ring_hom (e.symm.to_ring_hom y) = y :=
@@ -560,7 +544,6 @@
 lemma symm_to_ring_hom_apply_to_ring_hom_apply {α β} [semiring α] [semiring β] (e : α ≃+* β) :
   ∀ (x : α), e.symm.to_ring_hom (e.to_ring_hom x) = x :=
 equiv.symm_apply_apply (e.to_equiv)
->>>>>>> 6fbf9f77
 
 end semiring_hom
 
