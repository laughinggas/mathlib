/-
Copyright (c) 2017 Johannes Hölzl. All rights reserved.
Released under Apache 2.0 license as described in the file LICENSE.
Authors: Johannes Hölzl, Yury G. Kudryashov, Scott Morrison
-/
import data.finsupp
import ring_theory.algebra

/-!
# Monoid algebras

When the domain of a `finsupp` has a multiplicative or additive structure, we can define
a convolution product. To mathematicians this structure is known as the "monoid algebra",
i.e. the finite formal linear combinations over a given semiring of elements of the monoid.
The "group ring" ℤ[G] or the "group algebra" k[G] are typical uses.

In this file we define `monoid_algebra k G := G →₀ k`, and `add_monoid_algebra k G`
in the same way, and then define the convolution product on these.

When the domain is additive, this is used to define polynomials:
```
polynomial α := add_monoid_algebra ℕ α
mv_polynominal σ α := add_monoid_algebra (σ →₀ ℕ) α
```

When the domain is multiplicative, e.g. a group, this will be used to define the group ring.

## Implementation note
Unfortunately because additive and multiplicative structures both appear in both cases,
it doesn't appear to be possible to make much use of `to_additive`, and we just settle for
saying everything twice.

Similarly, I attempted to just define `add_monoid_algebra k G := monoid_algebra k (multiplicative G)`,
but the definitional equality `multiplicative G = G` leaks through everywhere, and
seems impossible to use.
-/

noncomputable theory
open_locale classical big_operators

open finset finsupp

universes u₁ u₂ u₃
variables (k : Type u₁) (G : Type u₂)

section
variables [semiring k]

/--
The monoid algebra over a semiring `k` generated by the monoid `G`.
It is the type of finite formal `k`-linear combinations of terms of `G`,
endowed with the convolution product.
-/
@[derive [inhabited, add_comm_monoid]]
def monoid_algebra : Type (max u₁ u₂) := G →₀ k

end

namespace monoid_algebra

variables {k G}
local attribute [reducible] monoid_algebra

section
variables [semiring k] [monoid G]

/-- The product of `f g : monoid_algebra k G` is the finitely supported function
  whose value at `a` is the sum of `f x * g y` over all pairs `x, y`
  such that `x * y = a`. (Think of the group ring of a group.) -/
instance : has_mul (monoid_algebra k G) :=
⟨λf g, f.sum $ λa₁ b₁, g.sum $ λa₂ b₂, single (a₁ * a₂) (b₁ * b₂)⟩

lemma mul_def {f g : monoid_algebra k G} :
  f * g = (f.sum $ λa₁ b₁, g.sum $ λa₂ b₂, single (a₁ * a₂) (b₁ * b₂)) :=
rfl

lemma mul_apply (f g : monoid_algebra k G) (x : G) :
  (f * g) x = (f.sum $ λa₁ b₁, g.sum $ λa₂ b₂, if a₁ * a₂ = x then b₁ * b₂ else 0) :=
begin
  rw [mul_def],
  simp only [finsupp.sum_apply, single_apply],
end

lemma mul_apply_antidiagonal (f g : monoid_algebra k G) (x : G) (s : finset (G × G))
  (hs : ∀ {p : G × G}, p ∈ s ↔ p.1 * p.2 = x) :
  (f * g) x = s.sum (λ p, f p.1 * g p.2) :=
let F : G × G → k := λ p, if p.1 * p.2 = x then f p.1 * g p.2 else 0 in
calc (f * g) x = (f.support.sum $ λ a₁, g.support.sum $ λ a₂, F (a₁, a₂)) :
  mul_apply f g x
... = (f.support.product g.support).sum F : finset.sum_product.symm
... = ((f.support.product g.support).filter (λ p : G × G, p.1 * p.2 = x)).sum (λ p, f p.1 * g p.2) :
  (finset.sum_filter _ _).symm
... = (s.filter (λ p : G × G, p.1 ∈ f.support ∧ p.2 ∈ g.support)).sum (λ p, f p.1 * g p.2) :
  sum_congr (by { ext, simp [hs, and_comm] }) (λ _ _, rfl)
... = s.sum (λ p, f p.1 * g p.2) : sum_subset (filter_subset _) $ λ p hps hp,
  begin
    simp only [mem_filter, mem_support_iff, not_and, not_not] at hp ⊢,
    by_cases h1 : f p.1 = 0,
    { rw [h1, zero_mul] },
    { rw [hp hps h1, mul_zero] }
  end

end

section
variables [semiring k] [monoid G]

lemma support_mul (a b : monoid_algebra k G) :
  (a * b).support ⊆ a.support.bind (λa₁, b.support.bind $ λa₂, {a₁ * a₂}) :=
subset.trans support_sum $ bind_mono $ assume a₁ _,
  subset.trans support_sum $ bind_mono $ assume a₂ _, support_single_subset

/-- The unit of the multiplication is `single 1 1`, i.e. the function
  that is `1` at `1` and zero elsewhere. -/
instance : has_one (monoid_algebra k G) :=
⟨single 1 1⟩

lemma one_def : (1 : monoid_algebra k G) = single 1 1 :=
rfl

-- TODO: the simplifier unfolds 0 in the instance proof!
protected lemma zero_mul (f : monoid_algebra k G) : 0 * f = 0 :=
by simp only [mul_def, sum_zero_index]

protected lemma mul_zero (f : monoid_algebra k G) : f * 0 = 0 :=
by simp only [mul_def, sum_zero_index, sum_zero]

<<<<<<< HEAD
protected lemma left_distrib (a b c : monoid_algebra k G) : a * (b + c) = a * b + a * c :=
by simp only [mul_def, sum_add_index, mul_add, _root_.mul_zero, single_zero, single_add,
  eq_self_iff_true, forall_true_iff, forall_3_true_iff, sum_add]

protected lemma right_distrib (a b c : monoid_algebra k G) : (a + b) * c = a * c + b * c :=
by simp only [mul_def, sum_add_index, add_mul, _root_.mul_zero, _root_.zero_mul, single_zero,
=======
private lemma left_distrib (a b c : monoid_algebra k G) : a * (b + c) = a * b + a * c :=
by simp only [mul_def, sum_add_index, mul_add, mul_zero, single_zero, single_add,
  eq_self_iff_true, forall_true_iff, forall_3_true_iff, sum_add]

private lemma right_distrib (a b c : monoid_algebra k G) : (a + b) * c = a * c + b * c :=
by simp only [mul_def, sum_add_index, add_mul, mul_zero, zero_mul, single_zero,
>>>>>>> 7bb2d89f
  single_add, eq_self_iff_true, forall_true_iff, forall_3_true_iff, sum_zero, sum_add]

instance : semiring (monoid_algebra k G) :=
{ one       := 1,
  mul       := (*),
  one_mul   := assume f, by simp only [mul_def, one_def, sum_single_index, zero_mul,
    single_zero, sum_zero, zero_add, one_mul, sum_single],
  mul_one   := assume f, by simp only [mul_def, one_def, sum_single_index, mul_zero,
    single_zero, sum_zero, add_zero, mul_one, sum_single],
  zero_mul  := monoid_algebra.zero_mul,
  mul_zero  := monoid_algebra.mul_zero,
  mul_assoc := assume f g h, by simp only [mul_def, sum_sum_index, sum_zero_index, sum_add_index,
    sum_single_index, single_zero, single_add, eq_self_iff_true, forall_true_iff, forall_3_true_iff,
<<<<<<< HEAD
    add_mul, mul_add, add_assoc, mul_assoc, _root_.zero_mul, _root_.mul_zero, sum_zero, sum_add],
  left_distrib  := monoid_algebra.left_distrib,
  right_distrib := monoid_algebra.right_distrib,
=======
    add_mul, mul_add, add_assoc, mul_assoc, zero_mul, mul_zero, sum_zero, sum_add],
  left_distrib  := left_distrib,
  right_distrib := right_distrib,
>>>>>>> 7bb2d89f
  .. finsupp.add_comm_monoid }

lemma add_hom_ext {A : Type*} [add_monoid A] ⦃f g : monoid_algebra k G →+ A⦄
  (H : ∀ a b, f (single a b) = g (single a b)) : f = g :=
finsupp.add_hom_ext H

lemma add_hom_ext_apply {A : Type*} [add_monoid A] (f g : monoid_algebra k G →+ A) (x)
  (H : ∀ a b, f (single a b) = g (single a b)) : f x = g x :=
add_monoid_hom.ext_iff.1 (add_hom_ext H) x

-- We have no `linear_map`s for `semimodule`s, so we use this workaround
lemma semimodule_linear_map_ext {A : Type*} [add_comm_monoid A] [semimodule k A]
  ⦃f g : monoid_algebra k G →+ A⦄ (hf : ∀ (c : k) x, f (c • x) = c • f x)
  (hg : ∀ (c : k) x, g (c • x) = c • g x) (H : ∀ a, f (single a 1) = g (single a 1)) :
  f = g :=
add_hom_ext $ λ a b,
calc f (single a b) = b • f (single a 1) : by rw [← hf, smul_single, smul_eq_mul, mul_one]
... = b • g (single a 1) : by rw H
... = g (single a b) : by rw [← hg, smul_single, smul_eq_mul, mul_one]

@[simp] lemma single_mul_single {a₁ a₂ : G} {b₁ b₂ : k} :
  (single a₁ b₁ : monoid_algebra k G) * single a₂ b₂ = single (a₁ * a₂) (b₁ * b₂) :=
(sum_single_index (by simp only [zero_mul, single_zero, sum_zero])).trans
  (sum_single_index (by rw [mul_zero, single_zero]))

@[simp] lemma single_pow {a : G} {b : k} :
  ∀ n : ℕ, (single a b : monoid_algebra k G)^n = single (a^n) (b ^ n)
| 0 := rfl
| (n+1) := by simp only [pow_succ, single_pow n, single_mul_single]

section

variables (k G)

/-- Embedding of a monoid into its monoid algebra. -/
def of : G →* monoid_algebra k G :=
{ to_fun := λ a, single a 1,
  map_one' := rfl,
  map_mul' := λ a b, by rw [single_mul_single, one_mul] }

end

@[simp] lemma of_apply (a : G) : of k G a = single a 1 := rfl

lemma mul_single_apply_aux (f : monoid_algebra k G) {r : k}
  {x y z : G} (H : ∀ a, a * x = z ↔ a = y) :
  (f * single x r) z = f y * r :=
add_hom_ext_apply ((apply_add_hom _ z).comp (add_monoid_hom.mul_right (single x r)))
  ((add_monoid_hom.mul_right r).comp (apply_add_hom _ y)) f $ λ a b,
show (single a b * single x r) z = (single a b : G → k) y * r,
by { rw [single_mul_single, single_apply, single_apply, H], split_ifs; simp }

lemma mul_single_one_apply (f : monoid_algebra k G) (r : k) (x : G) :
  (f * single 1 r) x = f x * r :=
f.mul_single_apply_aux $ λ a, by rw [mul_one]

lemma single_mul_apply_aux (f : monoid_algebra k G) {r : k} {x y z : G}
  (H : ∀ a, x * a = y ↔ a = z) :
  (single x r * f) y = r * f z :=
add_hom_ext_apply ((apply_add_hom _ y).comp (add_monoid_hom.mul_left (single x r)))
  ((add_monoid_hom.mul_left r).comp (apply_add_hom _ z)) f $ λ a b,
show (single x r * single a b) y = r * (single a b : G → k) z,
by { rw [single_mul_single, single_apply, single_apply, H], split_ifs; simp }

lemma single_one_mul_apply (f : monoid_algebra k G) (r : k) (x : G) :
  (single 1 r * f) x = r * f x :=
f.single_mul_apply_aux $ λ a, by rw [one_mul]

end

instance [comm_semiring k] [comm_monoid G] : comm_semiring (monoid_algebra k G) :=
{ mul_comm := assume f g,
  begin
    simp only [mul_def, finsupp.sum, mul_comm],
    rw [finset.sum_comm],
    simp only [mul_comm]
  end,
  .. monoid_algebra.semiring }

instance [ring k] : has_neg (monoid_algebra k G) :=
by apply_instance

instance [ring k] [monoid G] : ring (monoid_algebra k G) :=
{ neg := has_neg.neg,
  add_left_neg := add_left_neg,
  .. monoid_algebra.semiring }

instance [comm_ring k] [comm_monoid G] : comm_ring (monoid_algebra k G) :=
{ mul_comm := mul_comm, .. monoid_algebra.ring}

instance [semiring k] : has_scalar k (monoid_algebra k G) :=
finsupp.has_scalar

instance [semiring k] : semimodule k (monoid_algebra k G) :=
finsupp.semimodule G k

instance [ring k] : module k (monoid_algebra k G) :=
finsupp.module G k

lemma single_one_comm [comm_semiring k] [monoid G] (r : k) (f : monoid_algebra k G) :
  single 1 r * f = f * single 1 r :=
by { ext, rw [single_one_mul_apply, mul_single_one_apply, mul_comm] }

instance [comm_semiring k] [monoid G] : algebra k (monoid_algebra k G) :=
{ to_fun    := single 1,
  map_one'  := rfl,
  map_mul'  := λ x y, by rw [single_mul_single, one_mul],
  map_zero' := single_zero,
  map_add'  := λ x y, single_add,
  smul_def' := λ r a, ext (λ _, smul_apply.trans (single_one_mul_apply _ _ _).symm),
  commutes' := λ r f, ext $ λ _, by rw [single_one_mul_apply, mul_single_one_apply, mul_comm] }

@[simp] lemma coe_algebra_map [comm_semiring k] [monoid G] :
  (algebra_map k (monoid_algebra k G) : k → monoid_algebra k G) = single 1 :=
rfl

instance [group G] [semiring k] :
  distrib_mul_action G (monoid_algebra k G) :=
finsupp.comap_distrib_mul_action_self

section lift

variables {k G} [comm_semiring k] [monoid G] {R : Type u₃} [semiring R] [algebra k R]

/-- A `k`-algebra homomorphism from `monoid_algebra k G` is uniquely defined by its
values on the functions `single a 1`. -/
lemma alg_hom_ext ⦃φ₁ φ₂ : monoid_algebra k G →ₐ[k] R⦄
  (h : ∀ a, φ₁ (single a 1) = φ₂ (single a 1)) : φ₁ = φ₂ :=
alg_hom.coe_add_monoid_hom_inj $ semimodule_linear_map_ext φ₁.map_smul φ₂.map_smul h

variables (k G R)

/-- Any monoid homomorphism `G →* R` can be lifted to an algebra homomorphism
`monoid_algebra k G →ₐ[k] R`. -/
def lift : (G →* R) ≃ (monoid_algebra k G →ₐ[k] R) :=
{ inv_fun := λ f, (f : monoid_algebra k G →* R).comp (of k G),
  to_fun := λ F, { to_fun := λ f, f.sum (λ a b, b • F a),
    map_one' := by { rw [one_def, sum_single_index, one_smul, F.map_one], apply zero_smul },
    map_mul' :=
      begin
        intros f g,
        rw [mul_def, finsupp.sum_mul, finsupp.sum_sum_index];
          try { intros, simp only [zero_smul, add_smul], done },
        refine finset.sum_congr rfl (λ a ha, _), simp only [],
        rw [finsupp.mul_sum, finsupp.sum_sum_index];
          try { intros, simp only [zero_smul, add_smul], done },
        refine finset.sum_congr rfl (λ a' ha', _), simp only [],
        rw [sum_single_index, F.map_mul, algebra.mul_smul_comm, algebra.smul_mul_assoc,
          smul_smul, mul_comm],
        apply zero_smul
      end,
    map_zero' := sum_zero_index,
    map_add' := λ f g, by rw [sum_add_index]; intros; simp only [zero_smul, add_smul],
    commutes' := λ r, by rw [coe_algebra_map, sum_single_index, F.map_one, algebra.smul_def,
      mul_one]; apply zero_smul },
  left_inv := λ f, begin ext x, simp [sum_single_index] end,
  right_inv := λ F, alg_hom_ext $ λ a, by simp [sum_single_index] }

variables {k G R}

lemma lift_apply (F : G →* R) (f : monoid_algebra k G) :
  lift k G R F f = f.sum (λ a b, b • F a) := rfl

@[simp] lemma lift_symm_apply (F : monoid_algebra k G →ₐ[k] R) (x : G) :
  (lift k G R).symm F x = F (single x 1) := rfl

lemma lift_of (F : G →* R) (x) :
  lift k G R F (of k G x) = F x :=
by rw [of_apply, ← lift_symm_apply, equiv.symm_apply_apply]

@[simp] lemma lift_single (F : G →* R) (a b) :
  lift k G R F (single a b) = b • F a :=
by { rw [lift_apply, sum_single_index], apply zero_smul }

lemma lift_unique' (F : monoid_algebra k G →ₐ[k] R) :
  F = lift k G R ((F : monoid_algebra k G →* R).comp (of k G)) :=
((lift k G R).apply_symm_apply F).symm

/-- Decomposition of a `k`-algebra homomorphism from `monoid_algebra k G` by
its values on `F (single a 1)`. -/
lemma lift_unique (F : monoid_algebra k G →ₐ[k] R) (f : monoid_algebra k G) :
  F f = f.sum (λ a b, b • F (single a 1)) :=
by conv_lhs { rw lift_unique' F, simp [lift_apply] }

lemma lift_zero {F : G →* R} (hF : ∀ x ≠ 1, F x = 0) (f) :
  lift k G R F f = (f 1) • 1 :=
calc lift k G R F f = (f 1) • F 1 :
  sum_eq_single _ (λ b hb hb1, by simp only [hF b hb1, smul_zero])
    (λ h1, by simp only [not_mem_support_iff.1 h1, zero_smul])
... = (f 1) • 1 : by rw [F.map_one]

end lift

<<<<<<< HEAD
section map_ring

variables (G) {k' : Type u₃} [monoid G] [semiring k] [semiring k'] (φ : k →+* k')

-- TODO: write a docstring mentioning that `monoid_algebra` is a bifunctor,
-- and this is one of the two possible `map`s
def map_ring : monoid_algebra k G →+* monoid_algebra k' G :=
{ to_fun := λ f, f.map_range φ φ.map_zero,
  map_one' := by rw [one_def, map_range_single, φ.map_one, one_def],
  map_mul' := λ f g, _,
  map_zero' := map_range_zero,
  map_add' := map_range_add φ.map_add }

end map_ring

-- TODO we should prove here that G and k commute;
-- presumably a `linear_mul_action` typeclass is in order
=======
section

variables (k)
/-- When `V` is a `k[G]`-module, multiplication by a group element `g` is a `k`-linear map. -/
def group_smul.linear_map [group G] [comm_ring k]
  (V : Type u₃) [add_comm_group V] [module (monoid_algebra k G) V] (g : G) :
  (module.restrict_scalars k (monoid_algebra k G) V) →ₗ[k]
  (module.restrict_scalars k (monoid_algebra k G) V) :=
{ to_fun := λ v, (single g (1 : k) • v : V),
  add := λ x y, smul_add (single g (1 : k)) x y,
  smul := λ c x,
  by simp only [module.restrict_scalars_smul_def, coe_algebra_map, ←mul_smul, single_one_comm], }.

@[simp]
lemma group_smul.linear_map_apply [group G] [comm_ring k]
  (V : Type u₃) [add_comm_group V] [module (monoid_algebra k G) V] (g : G) (v : V) :
  (group_smul.linear_map k V g) v = (single g (1 : k) • v : V) :=
rfl

section
variables {k}
variables [group G] [comm_ring k]
  {V : Type u₃} {gV : add_comm_group V} {mV : module (monoid_algebra k G) V}
  {W : Type u₃} {gW : add_comm_group W} {mW : module (monoid_algebra k G) W}
  (f : (module.restrict_scalars k (monoid_algebra k G) V) →ₗ[k]
       (module.restrict_scalars k (monoid_algebra k G) W))
  (h : ∀ (g : G) (v : V), f (single g (1 : k) • v : V) = (single g (1 : k) • (f v) : W))
include h

/-- Build a `k[G]`-linear map from a `k`-linear map and evidence that it is `G`-equivariant. -/
def equivariant_of_linear_of_comm : V →ₗ[monoid_algebra k G] W :=
{ to_fun := f,
  add := λ v v', by simp,
  smul := λ c v,
  begin
  apply finsupp.induction c,
  { simp, },
  { intros g r c' nm nz w,
    rw [add_smul, linear_map.map_add, w, add_smul, add_left_inj,
      single_eq_algebra_map_mul_of, ←smul_smul, ←smul_smul],
    erw [f.map_smul, h g v],
    refl, }
  end, }

@[simp]
lemma equivariant_of_linear_of_comm_apply (v : V) : (equivariant_of_linear_of_comm f h) v = f v :=
rfl

end
end
>>>>>>> 7bb2d89f

universe ui
variable {ι : Type ui}

lemma prod_single [comm_semiring k] [comm_monoid G]
  {s : finset ι} {a : ι → G} {b : ι → k} :
  (∏ i in s, single (a i) (b i)) = single (∏ i in s, a i) (∏ i in s, b i) :=
finset.induction_on s rfl $ λ a s has ih, by rw [prod_insert has, ih,
  single_mul_single, prod_insert has, prod_insert has]

section -- We now prove some additional statements that hold for group algebras.
variables [semiring k] [group G]

@[simp]
lemma mul_single_apply (f : monoid_algebra k G) (r : k) (x y : G) :
  (f * single x r) y = f (y * x⁻¹) * r :=
f.mul_single_apply_aux $ λ a, eq_mul_inv_iff_mul_eq.symm

@[simp]
lemma single_mul_apply (r : k) (x : G) (f : monoid_algebra k G) (y : G) :
  (single x r * f) y = r * f (x⁻¹ * y) :=
f.single_mul_apply_aux $ λ z, eq_inv_mul_iff_mul_eq.symm

lemma mul_apply_left (f g : monoid_algebra k G) (x : G) :
  (f * g) x = (f.sum $ λ a b, b * (g (a⁻¹ * x))) :=
calc (f * g) x = sum f (λ a b, (single a (f a) * g) x) :
  by rw [← finsupp.sum_apply, ← finsupp.sum_mul, f.sum_single]
... = _ : by simp only [single_mul_apply, finsupp.sum]


-- If we'd assumed `comm_semiring`, we could deduce this from `mul_apply_left`.
lemma mul_apply_right (f g : monoid_algebra k G) (x : G) :
  (f * g) x = (g.sum $ λa b, (f (x * a⁻¹)) * b) :=
calc (f * g) x = sum g (λ a b, (f * single a (g a)) x) :
  by rw [← finsupp.sum_apply, ← finsupp.mul_sum, g.sum_single]
... = _ : by simp only [mul_single_apply, finsupp.sum]

end

end monoid_algebra

section
variables [semiring k]

/--
The monoid algebra over a semiring `k` generated by the additive monoid `G`.
It is the type of finite formal `k`-linear combinations of terms of `G`,
endowed with the convolution product.
-/
@[derive [inhabited, add_comm_monoid]]
def add_monoid_algebra := G →₀ k

end

namespace add_monoid_algebra

variables {k G}
local attribute [reducible] add_monoid_algebra

section
variables [semiring k] [add_monoid G]

/-- The product of `f g : add_monoid_algebra k G` is the finitely supported function
  whose value at `a` is the sum of `f x * g y` over all pairs `x, y`
  such that `x + y = a`. (Think of the product of multivariate
  polynomials where `α` is the additive monoid of monomial exponents.) -/
instance : has_mul (add_monoid_algebra k G) :=
⟨λf g, f.sum $ λa₁ b₁, g.sum $ λa₂ b₂, single (a₁ + a₂) (b₁ * b₂)⟩

lemma mul_def {f g : add_monoid_algebra k G} :
  f * g = (f.sum $ λa₁ b₁, g.sum $ λa₂ b₂, single (a₁ + a₂) (b₁ * b₂)) :=
rfl

lemma mul_apply (f g : add_monoid_algebra k G) (x : G) :
  (f * g) x = (f.sum $ λa₁ b₁, g.sum $ λa₂ b₂, if a₁ + a₂ = x then b₁ * b₂ else 0) :=
@monoid_algebra.mul_apply k (multiplicative G) _ _ f g x

lemma mul_apply_antidiagonal (f g : add_monoid_algebra k G) (x : G) (s : finset (G × G))
  (hs : ∀ {p : G × G}, p ∈ s ↔ p.1 + p.2 = x) :
  (f * g) x = s.sum (λ p, f p.1 * g p.2) :=
@monoid_algebra.mul_apply_antidiagonal k (multiplicative G) _ _ f g x s @hs

lemma support_mul (a b : add_monoid_algebra k G) :
  (a * b).support ⊆ a.support.bind (λa₁, b.support.bind $ λa₂, {a₁ + a₂}) :=
@monoid_algebra.support_mul k (multiplicative G) _ _ a b

/-- The unit of the multiplication is `single 0 1`, i.e. the function
  that is `1` at `0` and zero elsewhere. -/
instance : has_one (add_monoid_algebra k G) :=
⟨single 0 1⟩

lemma one_def : (1 : add_monoid_algebra k G) = single 0 1 :=
rfl

<<<<<<< HEAD
-- TODO: we can do `.. @monoid_algebra.semiring k (multiplicative G)`
-- but then `polynomial.algebra` fails to unify to `semiring` instances;
-- same if we put some of these proofs inside `add_monoid_algebra.semiring`.
protected lemma zero_mul (f : add_monoid_algebra k G) : 0 * f = 0 :=
@zero_mul (monoid_algebra k (multiplicative G)) _ f

protected lemma mul_zero (f : add_monoid_algebra k G) : f * 0 = 0 :=
@mul_zero (monoid_algebra k (multiplicative G)) _ f

protected lemma left_distrib (a b c : add_monoid_algebra k G) : a * (b + c) = a * b + a * c :=
@left_distrib (monoid_algebra k (multiplicative G)) _ a b c

protected lemma right_distrib (a b c : add_monoid_algebra k G) : (a + b) * c = a * c + b * c :=
@right_distrib (monoid_algebra k (multiplicative G)) _ a b c

protected lemma one_mul : ∀ f : add_monoid_algebra k G, 1 * f = f :=
@one_mul (monoid_algebra k (multiplicative G)) _

protected lemma mul_one : ∀ f : add_monoid_algebra k G, f * 1 = f :=
@mul_one (monoid_algebra k (multiplicative G)) _

protected lemma mul_assoc : ∀ f g h : add_monoid_algebra k G, f * g * h = f * (g * h) :=
@mul_assoc (monoid_algebra k (multiplicative G)) _
=======
-- TODO: the simplifier unfolds 0 in the instance proof!
protected lemma zero_mul (f : add_monoid_algebra k G) : 0 * f = 0 :=
by simp only [mul_def, sum_zero_index]

protected lemma mul_zero (f : add_monoid_algebra k G) : f * 0 = 0 :=
by simp only [mul_def, sum_zero_index, sum_zero]

private lemma left_distrib (a b c : add_monoid_algebra k G) : a * (b + c) = a * b + a * c :=
by simp only [mul_def, sum_add_index, mul_add, mul_zero, single_zero, single_add,
  eq_self_iff_true, forall_true_iff, forall_3_true_iff, sum_add]

private lemma right_distrib (a b c : add_monoid_algebra k G) : (a + b) * c = a * c + b * c :=
by simp only [mul_def, sum_add_index, add_mul, mul_zero, zero_mul, single_zero,
  single_add, eq_self_iff_true, forall_true_iff, forall_3_true_iff, sum_zero, sum_add]
>>>>>>> 7bb2d89f

instance : semiring (add_monoid_algebra k G) :=
{ one       := 1,
  mul       := (*),
<<<<<<< HEAD
  one_mul   := add_monoid_algebra.one_mul,
  mul_one   := add_monoid_algebra.mul_one,
  zero_mul  := add_monoid_algebra.zero_mul,
  mul_zero  := add_monoid_algebra.mul_zero,
  mul_assoc := add_monoid_algebra.mul_assoc,
  left_distrib  := add_monoid_algebra.left_distrib,
  right_distrib := add_monoid_algebra.right_distrib,
=======
  one_mul   := assume f, by simp only [mul_def, one_def, sum_single_index, zero_mul,
    single_zero, sum_zero, zero_add, one_mul, sum_single],
  mul_one   := assume f, by simp only [mul_def, one_def, sum_single_index, mul_zero,
    single_zero, sum_zero, add_zero, mul_one, sum_single],
  zero_mul  := add_monoid_algebra.zero_mul,
  mul_zero  := add_monoid_algebra.mul_zero,
  mul_assoc := assume f g h, by simp only [mul_def, sum_sum_index, sum_zero_index, sum_add_index,
    sum_single_index, single_zero, single_add, eq_self_iff_true, forall_true_iff, forall_3_true_iff,
    add_mul, mul_add, add_assoc, mul_assoc, zero_mul, mul_zero, sum_zero, sum_add],
  left_distrib  := left_distrib,
  right_distrib := right_distrib,
>>>>>>> 7bb2d89f
  .. finsupp.add_comm_monoid }

lemma add_hom_ext {A : Type*} [add_monoid A] ⦃f g : add_monoid_algebra k G →+ A⦄
  (H : ∀ a b, f (single a b) = g (single a b)) : f = g :=
finsupp.add_hom_ext H

-- We have no `linear_map`s for `semimodule`s, so we use this workaround
lemma semimodule_linear_map_ext {A : Type*} [add_comm_monoid A] [semimodule k A]
  ⦃f g : add_monoid_algebra k G →+ A⦄ (hf : ∀ (c : k) x, f (c • x) = c • f x)
  (hg : ∀ (c : k) x, g (c • x) = c • g x) (H : ∀ a, f (single a 1) = g (single a 1)) :
  f = g :=
@monoid_algebra.semimodule_linear_map_ext k (multiplicative G) _ _ _ _ _ _ _ hf hg H

@[simp] lemma single_mul_single {a₁ a₂ : G} {b₁ b₂ : k} :
  (single a₁ b₁ : add_monoid_algebra k G) * single a₂ b₂ = single (a₁ + a₂) (b₁ * b₂) :=
<<<<<<< HEAD
@monoid_algebra.single_mul_single k (multiplicative G) _ _ a₁ a₂ b₁ b₂

@[simp] lemma single_pow {a : G} {b : k} (n : ℕ) :
  (single a b : add_monoid_algebra k G)^n = single (add_monoid.smul n a) (b ^ n) :=
@monoid_algebra.single_pow k (multiplicative G) _ _ a b n
=======
(sum_single_index (by simp only [zero_mul, single_zero, sum_zero])).trans
  (sum_single_index (by rw [mul_zero, single_zero]))
>>>>>>> 7bb2d89f

section

variables (k G)

/-- Embedding of a monoid into its monoid algebra. -/
def of : multiplicative G →* add_monoid_algebra k G :=
{ to_fun := λ a, single a.to_add 1,
  .. monoid_algebra.of k (multiplicative G) }

end

@[simp] lemma of_apply (a : multiplicative G) : of k G a = single a.to_add 1 := rfl

lemma mul_single_apply_aux (f : add_monoid_algebra k G) {r : k}
  {x y z : G} (H : ∀ a, a + x = z ↔ a = y) :
  (f * single x r) z = f y * r :=
@monoid_algebra.mul_single_apply_aux k (multiplicative G) _ _ f r x y z H

lemma mul_single_zero_apply (f : add_monoid_algebra k G) (r : k) (x : G) :
  (f * single 0 r) x = f x * r :=
f.mul_single_apply_aux $ λ a, by rw [add_zero]

lemma single_mul_apply_aux (f : add_monoid_algebra k G) (r : k) {x y z : G}
  (H : ∀ a, x + a = y ↔ a = z) :
  (single x r * f) y = r * f z :=
@monoid_algebra.single_mul_apply_aux k (multiplicative G) _ _ f r x y z H 

lemma single_zero_mul_apply (f : add_monoid_algebra k G) (r : k) (x : G) :
  (single 0 r * f) x = r * f x :=
f.single_mul_apply_aux r $ λ a, by rw [zero_add]

end

instance [comm_semiring k] [add_comm_monoid G] : comm_semiring (add_monoid_algebra k G) :=
{ .. add_monoid_algebra.semiring, .. @monoid_algebra.comm_semiring k (multiplicative G) _ _ }

instance [ring k] : has_neg (add_monoid_algebra k G) :=
by apply_instance

instance [ring k] [add_monoid G] : ring (add_monoid_algebra k G) :=
{ neg := has_neg.neg,
  add_left_neg := add_left_neg,
  .. add_monoid_algebra.semiring }

instance [comm_ring k] [add_comm_monoid G] : comm_ring (add_monoid_algebra k G) :=
{ mul_comm := mul_comm, .. add_monoid_algebra.ring}

instance [semiring k] : has_scalar k (add_monoid_algebra k G) :=
finsupp.has_scalar

instance [semiring k] : semimodule k (add_monoid_algebra k G) :=
finsupp.semimodule G k

instance [ring k] : module k (add_monoid_algebra k G) :=
finsupp.module G k

instance [comm_semiring k] [add_monoid G] : algebra k (add_monoid_algebra k G) :=
{ to_fun := single 0,
  .. @monoid_algebra.algebra k (multiplicative G) _ _ }

@[simp] lemma coe_algebra_map [comm_semiring k] [add_monoid G] :
  (algebra_map k (add_monoid_algebra k G) : k → add_monoid_algebra k G) = single 0 :=
rfl

section lift

variables (k G) [comm_semiring k] [add_monoid G] (R : Type u₃) [semiring R] [algebra k R]

/-- Any monoid homomorphism `multiplicative G →* R` can be lifted to an algebra homomorphism
`add_monoid_algebra k G →ₐ[k] R`. -/
def lift : (multiplicative G →* R) ≃ (add_monoid_algebra k G →ₐ[k] R) :=
@monoid_algebra.lift k (multiplicative G) _ _ R _ _

variables {k G R}

lemma lift_apply (F : multiplicative G →* R) (f : monoid_algebra k G) :
  lift k G R F f = f.sum (λ a b, b • F (multiplicative.of_add a)) := rfl

@[simp] lemma lift_symm_apply (F : add_monoid_algebra k G →ₐ[k] R) (x : multiplicative G) :
  (lift k G R).symm F x = F (single x.to_add 1) := rfl

lemma lift_of (F : multiplicative G →* R) (x : multiplicative G) :
  lift k G R F (of k G x) = F x :=
by apply @monoid_algebra.lift_of k (multiplicative G)

@[simp] lemma lift_single (F : multiplicative G →* R) (a b) :
  lift k G R F (single a b) = b • F (multiplicative.of_add a) :=
by apply @monoid_algebra.lift_single k (multiplicative G)

lemma lift_unique' (F : add_monoid_algebra k G →ₐ[k] R) :
  F = lift k G R ((F : add_monoid_algebra k G →* R).comp (of k G)) :=
((lift k G R).apply_symm_apply F).symm

/-- Decomposition of a `k`-algebra homomorphism from `add_monoid_algebra k G` by
its values on `F (single a 1)`. -/
lemma lift_unique (F : add_monoid_algebra k G →ₐ[k] R) (f : add_monoid_algebra k G) :
  F f = f.sum (λ a b, b • F (single a 1)) :=
by apply @monoid_algebra.lift_unique k (multiplicative G)

/-- A `k`-algebra homomorphism from `monoid_algebra k G` is uniquely defined by its
values on the functions `single a 1`. -/
lemma alg_hom_ext ⦃φ₁ φ₂ : add_monoid_algebra k G →ₐ[k] R⦄
  (h : ∀ x, φ₁ (single x 1) = φ₂ (single x 1)) : φ₁ = φ₂ :=
(lift k G R).symm.injective $ monoid_hom.ext h

lemma lift_zero {F : multiplicative G →* R} (hF : ∀ x ≠ 1, F x = 0) (f) :
  lift k G R F f = (f 0) • 1 :=
@monoid_algebra.lift_zero k (multiplicative G) _ _ R _ _ F hF f

end lift

-- It is hard to state the equivalent of `distrib_mul_action G (monoid_algebra k G)`
-- because we've never discussed actions of additive groups.

universe ui
variable {ι : Type ui}

lemma prod_single [comm_semiring k] [add_comm_monoid G]
  {s : finset ι} {a : ι → G} {b : ι → k} :
<<<<<<< HEAD
  s.prod (λi, single (a i) (b i)) = single (s.sum a) (s.prod b) :=
@monoid_algebra.prod_single k (multiplicative G) _ _ _ _ _ _
=======
  (∏ i in s, single (a i) (b i)) = single (s.sum a) (∏ i in s, b i) :=
finset.induction_on s rfl $ λ a s has ih, by rw [prod_insert has, ih,
  single_mul_single, sum_insert has, prod_insert has]
>>>>>>> 7bb2d89f

end add_monoid_algebra<|MERGE_RESOLUTION|>--- conflicted
+++ resolved
@@ -125,21 +125,12 @@
 protected lemma mul_zero (f : monoid_algebra k G) : f * 0 = 0 :=
 by simp only [mul_def, sum_zero_index, sum_zero]
 
-<<<<<<< HEAD
 protected lemma left_distrib (a b c : monoid_algebra k G) : a * (b + c) = a * b + a * c :=
-by simp only [mul_def, sum_add_index, mul_add, _root_.mul_zero, single_zero, single_add,
-  eq_self_iff_true, forall_true_iff, forall_3_true_iff, sum_add]
-
-protected lemma right_distrib (a b c : monoid_algebra k G) : (a + b) * c = a * c + b * c :=
-by simp only [mul_def, sum_add_index, add_mul, _root_.mul_zero, _root_.zero_mul, single_zero,
-=======
-private lemma left_distrib (a b c : monoid_algebra k G) : a * (b + c) = a * b + a * c :=
 by simp only [mul_def, sum_add_index, mul_add, mul_zero, single_zero, single_add,
   eq_self_iff_true, forall_true_iff, forall_3_true_iff, sum_add]
 
-private lemma right_distrib (a b c : monoid_algebra k G) : (a + b) * c = a * c + b * c :=
-by simp only [mul_def, sum_add_index, add_mul, mul_zero, zero_mul, single_zero,
->>>>>>> 7bb2d89f
+protected lemma right_distrib (a b c : monoid_algebra k G) : (a + b) * c = a * c + b * c :=
+by simp only [mul_def, sum_add_index, add_mul, mul_zero, _root_.zero_mul, single_zero,
   single_add, eq_self_iff_true, forall_true_iff, forall_3_true_iff, sum_zero, sum_add]
 
 instance : semiring (monoid_algebra k G) :=
@@ -153,15 +144,9 @@
   mul_zero  := monoid_algebra.mul_zero,
   mul_assoc := assume f g h, by simp only [mul_def, sum_sum_index, sum_zero_index, sum_add_index,
     sum_single_index, single_zero, single_add, eq_self_iff_true, forall_true_iff, forall_3_true_iff,
-<<<<<<< HEAD
-    add_mul, mul_add, add_assoc, mul_assoc, _root_.zero_mul, _root_.mul_zero, sum_zero, sum_add],
+    add_mul, mul_add, add_assoc, mul_assoc, zero_mul, mul_zero, sum_zero, sum_add],
   left_distrib  := monoid_algebra.left_distrib,
   right_distrib := monoid_algebra.right_distrib,
-=======
-    add_mul, mul_add, add_assoc, mul_assoc, zero_mul, mul_zero, sum_zero, sum_add],
-  left_distrib  := left_distrib,
-  right_distrib := right_distrib,
->>>>>>> 7bb2d89f
   .. finsupp.add_comm_monoid }
 
 lemma add_hom_ext {A : Type*} [add_monoid A] ⦃f g : monoid_algebra k G →+ A⦄
@@ -355,7 +340,6 @@
 
 end lift
 
-<<<<<<< HEAD
 section map_ring
 
 variables (G) {k' : Type u₃} [monoid G] [semiring k] [semiring k'] (φ : k →+* k')
@@ -373,7 +357,8 @@
 
 -- TODO we should prove here that G and k commute;
 -- presumably a `linear_mul_action` typeclass is in order
-=======
+-- TODO we should prove here that G and k commute;
+-- presumably a `linear_mul_action` typeclass is in order
 section
 
 variables (k)
@@ -424,7 +409,6 @@
 
 end
 end
->>>>>>> 7bb2d89f
 
 universe ui
 variable {ι : Type ui}
@@ -519,7 +503,6 @@
 lemma one_def : (1 : add_monoid_algebra k G) = single 0 1 :=
 rfl
 
-<<<<<<< HEAD
 -- TODO: we can do `.. @monoid_algebra.semiring k (multiplicative G)`
 -- but then `polynomial.algebra` fails to unify to `semiring` instances;
 -- same if we put some of these proofs inside `add_monoid_algebra.semiring`.
@@ -543,27 +526,10 @@
 
 protected lemma mul_assoc : ∀ f g h : add_monoid_algebra k G, f * g * h = f * (g * h) :=
 @mul_assoc (monoid_algebra k (multiplicative G)) _
-=======
--- TODO: the simplifier unfolds 0 in the instance proof!
-protected lemma zero_mul (f : add_monoid_algebra k G) : 0 * f = 0 :=
-by simp only [mul_def, sum_zero_index]
-
-protected lemma mul_zero (f : add_monoid_algebra k G) : f * 0 = 0 :=
-by simp only [mul_def, sum_zero_index, sum_zero]
-
-private lemma left_distrib (a b c : add_monoid_algebra k G) : a * (b + c) = a * b + a * c :=
-by simp only [mul_def, sum_add_index, mul_add, mul_zero, single_zero, single_add,
-  eq_self_iff_true, forall_true_iff, forall_3_true_iff, sum_add]
-
-private lemma right_distrib (a b c : add_monoid_algebra k G) : (a + b) * c = a * c + b * c :=
-by simp only [mul_def, sum_add_index, add_mul, mul_zero, zero_mul, single_zero,
-  single_add, eq_self_iff_true, forall_true_iff, forall_3_true_iff, sum_zero, sum_add]
->>>>>>> 7bb2d89f
 
 instance : semiring (add_monoid_algebra k G) :=
 { one       := 1,
   mul       := (*),
-<<<<<<< HEAD
   one_mul   := add_monoid_algebra.one_mul,
   mul_one   := add_monoid_algebra.mul_one,
   zero_mul  := add_monoid_algebra.zero_mul,
@@ -571,19 +537,6 @@
   mul_assoc := add_monoid_algebra.mul_assoc,
   left_distrib  := add_monoid_algebra.left_distrib,
   right_distrib := add_monoid_algebra.right_distrib,
-=======
-  one_mul   := assume f, by simp only [mul_def, one_def, sum_single_index, zero_mul,
-    single_zero, sum_zero, zero_add, one_mul, sum_single],
-  mul_one   := assume f, by simp only [mul_def, one_def, sum_single_index, mul_zero,
-    single_zero, sum_zero, add_zero, mul_one, sum_single],
-  zero_mul  := add_monoid_algebra.zero_mul,
-  mul_zero  := add_monoid_algebra.mul_zero,
-  mul_assoc := assume f g h, by simp only [mul_def, sum_sum_index, sum_zero_index, sum_add_index,
-    sum_single_index, single_zero, single_add, eq_self_iff_true, forall_true_iff, forall_3_true_iff,
-    add_mul, mul_add, add_assoc, mul_assoc, zero_mul, mul_zero, sum_zero, sum_add],
-  left_distrib  := left_distrib,
-  right_distrib := right_distrib,
->>>>>>> 7bb2d89f
   .. finsupp.add_comm_monoid }
 
 lemma add_hom_ext {A : Type*} [add_monoid A] ⦃f g : add_monoid_algebra k G →+ A⦄
@@ -599,16 +552,11 @@
 
 @[simp] lemma single_mul_single {a₁ a₂ : G} {b₁ b₂ : k} :
   (single a₁ b₁ : add_monoid_algebra k G) * single a₂ b₂ = single (a₁ + a₂) (b₁ * b₂) :=
-<<<<<<< HEAD
 @monoid_algebra.single_mul_single k (multiplicative G) _ _ a₁ a₂ b₁ b₂
 
 @[simp] lemma single_pow {a : G} {b : k} (n : ℕ) :
   (single a b : add_monoid_algebra k G)^n = single (add_monoid.smul n a) (b ^ n) :=
 @monoid_algebra.single_pow k (multiplicative G) _ _ a b n
-=======
-(sum_single_index (by simp only [zero_mul, single_zero, sum_zero])).trans
-  (sum_single_index (by rw [mul_zero, single_zero]))
->>>>>>> 7bb2d89f
 
 section
 
@@ -729,13 +677,7 @@
 
 lemma prod_single [comm_semiring k] [add_comm_monoid G]
   {s : finset ι} {a : ι → G} {b : ι → k} :
-<<<<<<< HEAD
-  s.prod (λi, single (a i) (b i)) = single (s.sum a) (s.prod b) :=
+  (∏ i in s, single (a i) (b i)) = single (s.sum a) (s.prod b) :=
 @monoid_algebra.prod_single k (multiplicative G) _ _ _ _ _ _
-=======
-  (∏ i in s, single (a i) (b i)) = single (s.sum a) (∏ i in s, b i) :=
-finset.induction_on s rfl $ λ a s has ih, by rw [prod_insert has, ih,
-  single_mul_single, sum_insert has, prod_insert has]
->>>>>>> 7bb2d89f
 
 end add_monoid_algebra